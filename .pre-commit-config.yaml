---
ci:
  # format compatible with commitlint
  autoupdate_commit_msg: "chore: pre-commit autoupdate"
  autoupdate_schedule: monthly
  autofix_commit_msg: |
    chore: auto fixes from pre-commit.com hooks

    for more information, see https://pre-commit.ci
  skip:
    # https://github.com/pre-commit-ci/issues/issues/55
    - pip-compile
repos:
  - repo: https://github.com/pre-commit/pre-commit-hooks
    rev: v4.6.0
    hooks:
      - id: check-merge-conflict
      - id: check-symlinks
      - id: debug-statements
      - id: end-of-file-fixer
      - id: trailing-whitespace

  - repo: https://github.com/asottile/add-trailing-comma.git
    rev: v3.1.0
    hooks:
      - id: add-trailing-comma
        args:
          - --py36-plus

  - repo: https://github.com/Lucas-C/pre-commit-hooks.git
    rev: v1.5.5
    hooks:
      - id: remove-tabs

  - repo: https://github.com/pre-commit/mirrors-prettier
    # keep it before yamllint
    rev: v4.0.0-alpha.8
    hooks:
      - id: prettier
        always_run: true
        additional_dependencies:
          - prettier
          - prettier-plugin-toml
          - prettier-plugin-sort-json

  - repo: https://github.com/psf/black
    rev: 24.4.2
    hooks:
      - id: black

  - repo: https://github.com/pappasam/toml-sort
    rev: v0.23.1
    hooks:
      - id: toml-sort-fix

  - repo: https://github.com/tox-dev/tox-ini-fmt
    rev: "1.3.1"
    hooks:
      - id: tox-ini-fmt

  - repo: https://github.com/astral-sh/ruff-pre-commit
    rev: "v0.4.5"
    hooks:
      - id: ruff
        args:
          - "--exit-non-zero-on-fix"

  - repo: https://github.com/streetsidesoftware/cspell-cli
    rev: v8.8.2
    hooks:
      - id: cspell
        name: Spell check with cspell

  - repo: https://github.com/pycqa/flake8
    rev: 7.0.0
    hooks:
      - id: flake8
        name: flake8(pydoclint)
        additional_dependencies:
          - pydoclint[flake8]

  - repo: https://github.com/pycqa/pylint.git
    rev: v3.2.2
    hooks:
      - id: pylint
        args:
          - --output-format=colorized
        additional_dependencies:
          - PyYAML
          - jinja2
          - jsonschema
          - black
          - pytest
          - tox

  - repo: https://github.com/pre-commit/mirrors-mypy.git
    rev: v1.10.0
    hooks:
      - id: mypy
        additional_dependencies:
          - jinja2
          - black
          - types-jsonschema
          - types-pyyaml
          - pytest
<<<<<<< HEAD
        args:
          - src
          - --python-version=3.10
        pass_filenames: false
=======
        # Override default pre-commit '--ignore-missing-imports'
        args: [--strict]
>>>>>>> ae1e90e3

  - repo: https://github.com/jazzband/pip-tools
    rev: 7.4.1
    hooks:
      - id: pip-compile
        name: deps
        alias: deps
        stages: [manual]
        entry: pip-compile .config/requirements.in --upgrade --all-extras --no-annotate --strip-extras --output-file=.config/constraints.txt pyproject.toml
        files: ^.config\/.*requirements.*$
        language_version: "3.10" # minimal we support official<|MERGE_RESOLUTION|>--- conflicted
+++ resolved
@@ -103,15 +103,8 @@
           - types-jsonschema
           - types-pyyaml
           - pytest
-<<<<<<< HEAD
-        args:
-          - src
-          - --python-version=3.10
-        pass_filenames: false
-=======
         # Override default pre-commit '--ignore-missing-imports'
         args: [--strict]
->>>>>>> ae1e90e3
 
   - repo: https://github.com/jazzband/pip-tools
     rev: 7.4.1
