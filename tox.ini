--- conflicted
+++ resolved
@@ -15,27 +15,13 @@
 set_env =
     COVERAGE_FILE = {env:COVERAGE_FILE:{toxworkdir}/.coverage.{envname}}
     COVERAGE_PROCESS_START = {toxinidir}/pyproject.toml
-<<<<<<< HEAD
-    FORCE_COLOR = 1
-    PRE_COMMIT_COLOR = always
-    TERM = xterm-256color
-commands_pre =
-    sh -c "rm -f .tox/.coverage.* 2>/dev/null || true"
-commands =
-    python --version
-    pip list
-    coverage run -m pytest {posargs}
-    sh -c "coverage combine -a -q --data-file=.coverage .tox/.coverage.*"
-allowlist_externals =
-    sh
-=======
 commands_pre =
     {envpython} -m pip check
     sh -c "rm -f .coverage {toxworkdir}/.coverage.* 2>/dev/null || true"
 commands =
     coverage run -m pytest {posargs:tests}
     sh -c "coverage combine -a -q --data-file=.coverage {toxworkdir}/.coverage.*"
-    -sh -c "COVERAGE_FILE= coverage xml --ignore-errors -q --fail-under=0"
+    sh -c "COVERAGE_FILE= coverage xml --ignore-errors -q --fail-under=0"
     sh -c "COVERAGE_FILE= coverage report"
 allowlist_externals =
     sh
@@ -59,7 +45,6 @@
     twine check --strict {toxinidir}/dist/*
     sh -c "python3 -m pip install {toxinidir}/dist/*.whl"
     pip uninstall -y ansible-creator
->>>>>>> 8c93887d
 
 [testenv:lint]
 description = Enforce quality standards under {basepython} ({envpython})
@@ -76,14 +61,4 @@
 extras =
     docs
 commands =
-    mkdocs {posargs:build --strict --site-dir=_readthedocs/html/}
-
-[testenv:coverage]
-description = Produce coverage report
-skip_install = true
-deps =
-    coverage[toml]
-commands =
-    python3 -m coverage --version
-    python3 -m coverage xml --fail-under=0
-    python3 -m coverage report+    mkdocs {posargs:build --strict --site-dir=_readthedocs/html/}