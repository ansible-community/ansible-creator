--- conflicted
+++ resolved
@@ -196,11 +196,7 @@
             self.output.debug(msg=f"starting requested action '{subcommand}'")
             subcommand = getattr(import_module(subcommand_module), subcommand_cls)
             self.output.debug(f"found action class {subcommand}")
-<<<<<<< HEAD
-            subcommand(config=Config(**args, output=self.output)).run()
-=======
-            subcommand(config=Config(**self.args), output=self.output).run()
->>>>>>> 0fb5f33f
+            subcommand(config=Config(**self.args, output=self.output)).run()
         except CreatorError as exc:
             self.output.error(str(exc))
             sys.exit(1)
