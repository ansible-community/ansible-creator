"""Definitions for ansible-creator init action."""

from __future__ import annotations

import os
import shutil

from typing import TYPE_CHECKING

from ansible_creator.exceptions import CreatorError
from ansible_creator.templar import Templar
from ansible_creator.utils import copy_container


if TYPE_CHECKING:
    from ansible_creator.config import Config
    from ansible_creator.output import Output


class Init:
    """Class representing ansible-creator init subcommand."""

    def __init__(
        self: Init,
        config: Config,
        output: Output,
    ) -> None:
        """Initialize the init action.

        :param config: App configuration object.
        :param output: Output class object.
        """
        self._namespace: str = config.namespace
        self._collection_name: str = config.collection_name
        self._init_path: str = config.init_path
        self._force = config.force
        self._creator_version = config.creator_version
        self._project = config.project
        self._scm_org = config.scm_org
        self._scm_project = config.scm_project
        self._templar = Templar()
        self.output: Output = output

    def run(self: Init) -> None:
        """Start scaffolding skeleton.

        :raises CreatorError: if computed collection path is an existing directory or file.
        """
<<<<<<< HEAD
        if self._project == "collection":
            col_path = os.path.join(
=======
        if self._init_path.endswith("collections/ansible_collections"):
            self._init_path = os.path.join(
>>>>>>> 8178ec77
                self._init_path,
                self._namespace,
                self._collection_name,
            )
<<<<<<< HEAD
        else:
            col_path = self._init_path
=======
>>>>>>> 8178ec77

        self.output.debug(msg=f"final collection path set to {self._init_path}")

        # check if init_path already exists
        if os.path.exists(self._init_path):
            if os.path.isfile(self._init_path):
                msg = f"the path {self._init_path} already exists, but is a file - aborting"
                raise CreatorError(
                    msg,
                )

            if not self._force:
                msg = (
                    f"The directory {self._init_path} already exists.\n"
                    f"You can use --force to re-initialize this directory."
                    f"\nHowever it will delete ALL existing contents in it."
                )
                raise CreatorError(msg)

            # user requested --force, re-initializing existing directory
            self.output.warning(f"re-initializing existing directory {self._init_path}")
            for root, dirs, files in os.walk(self._init_path, topdown=True):
                for old_dir in dirs:
                    path = os.path.join(root, old_dir)
                    self.output.debug(f"removing tree {old_dir}")
                    shutil.rmtree(path)
                for old_file in files:
                    path = os.path.join(root, old_file)
                    self.output.debug(f"removing file {old_file}")
                    os.unlink(path)

        # if init_path does not exist, create it
        if not os.path.exists(self._init_path):
            self.output.debug(msg=f"creating new directory at {self._init_path}")
            os.makedirs(self._init_path)

<<<<<<< HEAD
        if self._project == "collection":
            # copy new_collection container to destination, templating files when found
            self.output.debug(msg="started copying collection skeleton to destination")
            copy_container(
                source="new_collection",
                dest=col_path,
                templar=self._templar,
                template_data={
                    "namespace": self._namespace,
                    "collection_name": self._collection_name,
                    "creator_version": self._creator_version,
                },
                output=self.output,
            )

            self.output.note(
                f"collection {self._namespace}.{self._collection_name} "
                f"created at {self._init_path}",
            )

        else:
            self.output.debug(
                msg="started copying ansible-project skeleton to destination",
            )
            copy_container(
                source="ansible_project",
                dest=col_path,
                templar=self._templar,
                template_data={
                    "namespace": self._scm_org,
                    "collection_name": self._scm_project,
                    "creator_version": self._creator_version,
                },
                output=self.output,
            )

            self.output.note(
                f"ansible project created at {self._init_path}",
            )
=======
        # copy new_collection container to destination, templating files when found
        self.output.debug(msg="started copying collection skeleton to destination")
        copy_container(
            source="new_collection",
            dest=self._init_path,
            templar=self._templar,
            template_data={
                "namespace": self._namespace,
                "collection_name": self._collection_name,
                "creator_version": self._creator_version,
            },
            output=self.output,
        )

        self.output.note(
            f"collection {self._namespace}.{self._collection_name} created at {self._init_path}",
        )
>>>>>>> 8178ec77
<|MERGE_RESOLUTION|>--- conflicted
+++ resolved
@@ -46,22 +46,12 @@
 
         :raises CreatorError: if computed collection path is an existing directory or file.
         """
-<<<<<<< HEAD
-        if self._project == "collection":
-            col_path = os.path.join(
-=======
         if self._init_path.endswith("collections/ansible_collections"):
             self._init_path = os.path.join(
->>>>>>> 8178ec77
                 self._init_path,
                 self._namespace,
                 self._collection_name,
             )
-<<<<<<< HEAD
-        else:
-            col_path = self._init_path
-=======
->>>>>>> 8178ec77
 
         self.output.debug(msg=f"final collection path set to {self._init_path}")
 
@@ -98,13 +88,12 @@
             self.output.debug(msg=f"creating new directory at {self._init_path}")
             os.makedirs(self._init_path)
 
-<<<<<<< HEAD
         if self._project == "collection":
             # copy new_collection container to destination, templating files when found
             self.output.debug(msg="started copying collection skeleton to destination")
             copy_container(
                 source="new_collection",
-                dest=col_path,
+                dest=self._init_path,
                 templar=self._templar,
                 template_data={
                     "namespace": self._namespace,
@@ -125,7 +114,7 @@
             )
             copy_container(
                 source="ansible_project",
-                dest=col_path,
+                dest=self._init_path,
                 templar=self._templar,
                 template_data={
                     "namespace": self._scm_org,
@@ -137,23 +126,4 @@
 
             self.output.note(
                 f"ansible project created at {self._init_path}",
-            )
-=======
-        # copy new_collection container to destination, templating files when found
-        self.output.debug(msg="started copying collection skeleton to destination")
-        copy_container(
-            source="new_collection",
-            dest=self._init_path,
-            templar=self._templar,
-            template_data={
-                "namespace": self._namespace,
-                "collection_name": self._collection_name,
-                "creator_version": self._creator_version,
-            },
-            output=self.output,
-        )
-
-        self.output.note(
-            f"collection {self._namespace}.{self._collection_name} created at {self._init_path}",
-        )
->>>>>>> 8178ec77
+            )