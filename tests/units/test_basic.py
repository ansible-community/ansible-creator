--- conflicted
+++ resolved
@@ -7,13 +7,8 @@
 
 from ansible_creator.cli import Cli
 from ansible_creator.config import Config
-<<<<<<< HEAD
-from ansible_creator.output import Output
-from ansible_creator.utils import TermFeatures, expand_path
-=======
 from ansible_creator.utils import expand_path, TermFeatures
 from ansible_creator.output import Output
->>>>>>> 0fb5f33f
 
 
 def test_expand_path() -> None:
@@ -24,13 +19,14 @@
     )
 
 
-def test_configuration_class() -> None:
+def test_configuration_class(output: Output) -> None:
     """Test Config() dataclass post_init."""
     cli_args: dict = {
         "creator_version": "0.0.1",
         "subcommand": "init",
         "collection": "testorg.testcol",
         "init_path": "$HOME",
+        "output": output,
     }
     app_config = Config(**cli_args)
     assert app_config.namespace == "testorg"
@@ -152,27 +148,6 @@
     assert vars(Cli().parse_args()) == expected
 
 
-<<<<<<< HEAD
-def test_configuration_class(output: Output) -> None:
-    """Test Config() dataclass post_init."""
-    cli_args: dict = {
-        "creator_version": "0.0.1",
-        "json": True,
-        "log_append": True,
-        "log_file": "./ansible-creator.log",
-        "log_level": "debug",
-        "no_ansi": False,
-        "output": output,
-        "subcommand": "init",
-        "verbose": 2,
-        "collection": "testorg.testcol",
-        "init_path": "$HOME",
-    }
-    app_config = Config(**cli_args)
-    assert app_config.namespace == "testorg"
-    assert app_config.collection_name == "testcol"
-    assert app_config.init_path == "/home/ansible"
-=======
 def test_cli_init_output(monkeypatch) -> None:
     sysargs = [
         "ansible-creator",
@@ -220,5 +195,4 @@
 
     result = capsys.readouterr().out
     # check stdout
-    assert re.search("collection testns.testcol created", result) is not None
->>>>>>> 0fb5f33f
+    assert re.search("collection testns.testcol created", result) is not None